--- conflicted
+++ resolved
@@ -146,14 +146,9 @@
             path_finder = PathFinder(
                 points=points,
                 max_distance=max_dist,
-<<<<<<< HEAD
                 thickness=thickness,
-                angle_threshold_deg=20,
+                angle_threshold_deg=5,
                 verbose=verbose,
-=======
-                thickness=max_dist * 2,
-                angle_threshold_deg=5,
->>>>>>> b5db2263
             )
             paths_positions = path_finder.find_paths()
 
