--- conflicted
+++ resolved
@@ -2,20 +2,33 @@
 import time
 from collections import defaultdict
 
+import json
+import time
+from collections import defaultdict
+
 import numpy as np
+from PIL import Image
+from scipy.spatial.transform import Rotation
 from PIL import Image
 from scipy.spatial.transform import Rotation
 from trimesh import Trimesh, load_mesh
 from trimesh.sample import sample_surface
 
+
 from duck_factory.dither_class import Dither
+from duck_factory.path_bounder import PathBounder
 from duck_factory.path_bounder import PathBounder
 from duck_factory.point_sampling import (
     Color,
     Point,
     cluster_points,
+    Color,
+    Point,
+    cluster_points,
     sample_mesh_points,
 )
+from duck_factory.points_to_paths import PathFinder
+from duck_factory.reachable_points import PathAnalyzer
 from duck_factory.points_to_paths import PathFinder
 from duck_factory.reachable_points import PathAnalyzer
 
@@ -59,7 +72,6 @@
     return mesh
 
 
-<<<<<<< HEAD
 DEFAULT_DITHER = Dither(factor=1, algorithm="fs", nc=2)
 DEFAULT_PATH_ANALYZER = PathAnalyzer(
     tube_length=5e1, diameter=2e-2, cone_height=1e-2, step_angle=36, num_vectors=12
@@ -68,19 +80,11 @@
 DISPLAY_ORIENTATION = True
 
 
-=======
->>>>>>> 79e70cdc
 def get_texture(mesh: Trimesh):
     """Get texture from mesh, handling both PBR and regular materials."""
     if hasattr(mesh.visual.material, "baseColorTexture"):
         return mesh.visual.material.baseColorTexture
-<<<<<<< HEAD
     elif hasattr(mesh.visual, "material") and hasattr(mesh.visual.material, "image"):
-=======
-    elif hasattr(mesh.visual, "material") and hasattr(
-        mesh.visual.material, "image"
-    ):
->>>>>>> 79e70cdc
         return mesh.visual.material.image
     else:
         return Image.new("RGB", (256, 256), color=BASE_COLOR[:3])
@@ -92,29 +96,26 @@
     max_dist: float = 0.1,
     home_point: tuple[Point, Normal] = ((0, 0, 0.25), (0, 0, -1)),
     verbose: bool = False,
-<<<<<<< HEAD
     ditherer: Dither = None,
     path_analyzer: PathAnalyzer = None,
     bbox_scale: float = 2,
     nz_threshold: float = -1,
-=======
->>>>>>> 79e70cdc
     scale_factor: float = 1 / 18,
 ) -> list[Path]:
     """
     Do the full conversion from a textured mesh to a list of IK-ready paths.
 
     Convert a mesh to a list of paths, each path being a 3d position and quaternion (x, y, z, w)
-        and being of a certain color.
+            and being of a certain color.
 
     Args:
-            mesh: The mesh to convert to paths
-            n_samples: The number of samples to take from the mesh
-            max_dist: The maximum distance between two samples for neighborhood
-            home_point: The point where the robot should start and end its paths, represented by a point and a normal
+                mesh: The mesh to convert to paths
+                n_samples: The number of samples to take from the mesh
+                max_dist: The maximum distance between two samples for neighborhood
+                home_point: The point where the robot should start and end its paths, represented by a point and a normal
 
     Returns:
-            List of paths, each containing a color and a list of PathPosition (point and quaternion)
+                List of paths, each containing a color and a list of PathPosition (point and quaternion)
     """
     mesh = modify_mesh_position(mesh)
 
@@ -126,18 +127,11 @@
     if verbose:
         dither_start = time.time()
         print("Starting dithering")
-<<<<<<< HEAD
-    # Dither the mesh's texture
-    img = mesh.visual.material.image
-    img = ditherer.apply_dithering(img.convert("RGB"))
-    mesh.visual.material.image = img
-=======
 
     # Get texture from the mesh, handling both PBR and regular materials
     img = get_texture(mesh)
 
     # Dither the texture
-    ditherer = Dither(factor=1, algorithm="fs", nc=2)
     dithered_img = ditherer.apply_dithering(img.convert("RGB"))
 
     # Update the texture in the mesh
@@ -146,34 +140,10 @@
     else:
         mesh.visual.material.image = dithered_img
 
->>>>>>> 79e70cdc
     if verbose:
         print(f"Dithering took {time.time() - dither_start:.2f} seconds")
         print("Starting mesh sampling")
         start_sampling = time.time()
-    # Rescale the mesh
-    mesh.vertices *= scale_factor
-    home_point = (np.array(home_point[0]) * scale_factor, home_point[1])
-
-    # If the mesh has no color information, try to add some
-    if not hasattr(mesh.visual, "vertex_colors"):
-        if hasattr(mesh.visual.material, "baseColorFactor"):
-            color = mesh.visual.material.baseColorFactor
-        else:
-            color = BASE_COLOR
-        mesh.visual.vertex_colors = np.tile(color, (len(mesh.vertices), 1))
-
-    # Rescale the mesh
-    mesh.vertices *= scale_factor
-    home_point = ((0, 0, 0.25 * scale_factor), (0, 0, -1))
-
-    # If the mesh has no color information, try to add some
-    if not hasattr(mesh.visual, "vertex_colors"):
-        if hasattr(mesh.visual.material, "baseColorFactor"):
-            color = mesh.visual.material.baseColorFactor
-        else:
-            color = BASE_COLOR
-        mesh.visual.vertex_colors = np.tile(color, (len(mesh.vertices), 1))
 
     # Sample points from the mesh and cluster them by proximity
     sampled_points = sample_mesh_points(
@@ -209,9 +179,7 @@
         valid_points.append(point)
 
     if verbose:
-        print(
-            f"Point processing took {time.time() - start_processing:.2f} seconds"
-        )
+        print(f"Point processing took {time.time() - start_processing:.2f} seconds")
         print("Starting clustering")
         start_clustering = time.time()
 
@@ -228,11 +196,16 @@
         print(
             f"Processing cluster of {len(points)} points with color {color} (noise: {is_noise})"
         )
+        print(
+            f"Processing cluster of {len(points)} points with color {color} (noise: {is_noise})"
+        )
         if is_noise:
             # The noise clusters contain points that we don't want to connect
 
+
             # Create a new path for each point
             for point in points:
+                color_paths[color].append([point])
                 color_paths[color].append([point])
         else:
             # Connect the points in the cluster to form paths
@@ -240,6 +213,7 @@
             paths_positions = path_finder.find_paths()
 
             print(f"Found {len(paths_positions)} paths for cluster")
+            print(f"Found {len(paths_positions)} paths for cluster")
             for path in paths_positions:
                 color_paths[color].append(path)
 
@@ -251,6 +225,10 @@
     # Merge the paths for each color by inserting paths between them
     rpaths = []
     for color, paths in color_paths.items():
+        print(f"Processing {len(paths)} paths of color {color}")
+        if not paths:
+            continue
+
         print(f"Processing {len(paths)} paths of color {color}")
         if not paths:
             continue
@@ -281,20 +259,17 @@
         # Merge the paths
         try:
             merged = bounder.merge_all_path(prepped_paths)
+        try:
+            merged = bounder.merge_all_path(prepped_paths)
 
             merged = [(pos, norm) for pos, norm in merged if norm is not None]
-
-<<<<<<< HEAD
+            merged = [(pos, norm) for pos, norm in merged if norm is not None]
+
             if DISPLAY_ORIENTATION:
                 converted_path = merged
             else:
                 # Convert normals to quaternions
                 converted_path = [(pos, norm_to_quat(norm)) for pos, norm in merged]
-=======
-            # Convert normals to quaternions
-            converted_path = [(pos, norm_to_quat(norm)) for pos, norm in merged]
-            # converted_path = merged
->>>>>>> 79e70cdc
 
             rpaths.append((color, converted_path))
         except Exception as e:
@@ -302,20 +277,12 @@
             # Try to salvage what we can by creating individual paths
             for path in prepped_paths:
                 if path and path != [home_point]:
-<<<<<<< HEAD
                     converted_path = [(pos, norm_to_quat(norm)) for pos, norm in path]
-=======
-                    converted_path = [
-                        (pos, norm_to_quat(norm)) for pos, norm in path
-                    ]
->>>>>>> 79e70cdc
                     rpaths.append((color, converted_path))
 
     if verbose:
         print(f"Path merging took {time.time() - start_merge:.2f} seconds")
-        print(
-            f"Finished path computation in {time.time() - dither_start:.2f} seconds"
-        )
+        print(f"Finished path computation in {time.time() - dither_start:.2f} seconds")
 
     # TODO: Merge the different colors paths together with pen-switching
 
@@ -341,6 +308,7 @@
     # the normal points "away" from the point, we want our robot to point towards it
     # normal = (-normal[0], -normal[1], -normal[2])
 
+    # handle edge cases where the normal is parallel to the z-axis
     # handle edge cases where the normal is parallel to the z-axis
     if np.allclose(normal, [0, 0, 0]):
         raise ValueError("Cannot normalize a zero vector (normal is [0, 0, 0])")
@@ -412,7 +380,6 @@
                 texture.save("texture.png")
                 print("Saved texture to texture.png")
 
-<<<<<<< HEAD
     dither = Dither(factor=0.1, algorithm="fs", nc=2)
 
     paths = mesh_to_paths(
@@ -424,10 +391,6 @@
     #     for point in path:
     #         print(f"Point: {point}")
     #     print()
-=======
-    # Increase number of samples and adjust max_dist
-    paths = mesh_to_paths(mesh, n_samples=5000, max_dist=0.024)
->>>>>>> 79e70cdc
 
     print("\nProcessing complete:")
     print(f"Number of paths: {len(paths)}")
@@ -472,9 +435,7 @@
     for i, face in enumerate(obb_faces):
         color = "lightblue"
         ax.add_collection3d(
-            Poly3DCollection(
-                [face], alpha=0.3, edgecolor="black", facecolors=color
-            )
+            Poly3DCollection([face], alpha=0.3, edgecolor="black", facecolors=color)
         )
 
     for color, path in paths:
